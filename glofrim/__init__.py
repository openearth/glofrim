--- conflicted
+++ resolved
@@ -1,4 +1,3 @@
-<<<<<<< HEAD
 from glofrim.pcr_bmi import PCR
 from glofrim.cmf_bmi import CMF
 from glofrim.dfm_bmi import DFM
@@ -9,14 +8,4 @@
 from glofrim.grids import UCGrid, UGrid, RGrid, Network1D
 from glofrim import nb
 
-__version__ = '2.1b1'
-=======
-from pcr_bmi import PCR
-from cmf_bmi import CMF
-from dfm_bmi import DFM
-from wfl_bmi import WFL
-from lfp_bmi import LFP
-from glofrim_bmi import Glofrim
-from spatial_coupling import SpatialCoupling
-from grids import UCGrid, UGrid, RGrid, Network1D
->>>>>>> 446d3f57
+__version__ = '2.1b1'